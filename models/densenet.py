--- conflicted
+++ resolved
@@ -198,13 +198,8 @@
     def forward(self, x):
         features = self.features(x)
         out = F.relu(features, inplace=True)
-<<<<<<< HEAD
-        last_duration = math.ceil(self.sample_duration / 16)
-        last_size = math.floor(self.sample_size / 32)
-=======
         last_duration = int(math.ceil(self.sample_duration / 16))
         last_size = int(math.floor(self.sample_size / 32))
->>>>>>> b83f3fb1
         out = F.avg_pool3d(
             out, kernel_size=(last_duration, last_size, last_size)).view(
                 features.size(0), -1)
